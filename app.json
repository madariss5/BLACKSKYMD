--- conflicted
+++ resolved
@@ -5,35 +5,24 @@
   "logo": "https://raw.githubusercontent.com/madariss5/BLACKSKY/main/generated-icon.png",
   "keywords": ["whatsapp", "bot", "multi-device", "baileys", "md-bot", "blacksky"],
   "env": {
-<<<<<<< HEAD
     "SESSION_STRING": {
       "description": "WhatsApp session credentials (Base64 encoded). You can leave this blank and add it via the web interface after deployment.",
       "required": false
-=======
-    "OWNER_NUMBER": {
-      "description": "WhatsApp number of the bot owner (format: 1234567890)",
-      "required": true
     },
     "SESSION_ID": {
-      "description": "Unique session ID for multi-device support",
-      "required": true,
-      "value": "enter your session id"
-    },
-    "BOT_PREFIX": {
-      "description": "Command prefix for the bot (default: .)",
-      "required": true,
-      "value": "."
-    },
-    "BOT_NAME": {
-      "description": "Custom name for your bot (default: 𝔹𝕃𝔸ℂ𝕂𝕊𝕂𝕐-𝕄𝔻)",
+      "description": "Unique session ID for multi-device support (deprecated - SESSION_STRING is preferred)",
       "required": false,
-      "value": "𝔹𝕃𝔸ℂ𝕂𝕊𝕂𝕐-𝕄𝔻"
->>>>>>> 750cccaf
+      "value": ""
     },
     "PREFIX": {
       "description": "Command prefix (e.g., '.')",
       "value": ".",
       "required": true
+    },
+    "BOT_PREFIX": {
+      "description": "Alternative command prefix (default: .) - Use PREFIX instead",
+      "required": false,
+      "value": "."
     },
     "OWNER_NUMBER": {
       "description": "Your WhatsApp number with country code (example: 491234567890)",
@@ -88,6 +77,7 @@
       "url": "https://github.com/jonathanong/heroku-buildpack-ffmpeg-latest.git"
     }
   ],
+  "stack": "heroku-22",
   "formation": {
     "web": {
       "quantity": 1,
